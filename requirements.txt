--- conflicted
+++ resolved
@@ -8,10 +8,7 @@
 tqdm
 scipy
 jpegio
-<<<<<<< HEAD
 typer
-=======
 
 # torch requirements
-torchmetrics
->>>>>>> ee69116f
+torchmetrics