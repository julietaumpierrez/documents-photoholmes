--- conflicted
+++ resolved
@@ -25,14 +25,9 @@
         Initializes a new preprocessing pipeline.
 
         Args:
-<<<<<<< HEAD
-            transforms: A list of preprocessing transforms to apply to the input, in the other of interest.
-            inputs (List[str]): the inputs that the pipeline will receive. Must be restricted to "image", "dct_coefficients" and "qtables".
-=======
             transforms (List[BasePreprocessing]): A list of preprocessing transforms to
                 apply to the input.
             inputs (List[str]): the inputs that the pipeline will receive.
->>>>>>> 4cedb9c6
             outputs_keys (List[str]): the keys of the outputs that the pipeline will
                 return. These must coincide with the keyword arguments of the predict and benchmark methods.
         """
