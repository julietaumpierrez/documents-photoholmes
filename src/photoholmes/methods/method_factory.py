--- conflicted
+++ resolved
@@ -84,14 +84,10 @@
             case MethodName.PSCCNET:
                 from photoholmes.methods.psccnet import PSCCNet, psccnet_preprocessing
 
-<<<<<<< HEAD
                 return PSCCNet.from_config(config), psccnet_preprocessing
             case MethodName.TRUFOR:
                 from photoholmes.methods.trufor import TruFor, trufor_preprocessing
 
                 return TruFor.from_config(config), trufor_preprocessing
-=======
-                return PSCCNet.from_config(config, device), psccnet_preprocessing
->>>>>>> 34d3c5db
             case _:
                 raise NotImplementedError(f"Method '{method_name}' is not implemented.")