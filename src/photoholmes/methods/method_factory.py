--- conflicted
+++ resolved
@@ -34,19 +34,16 @@
                 from photoholmes.methods.catnet import CatNet, catnet_preprocessing
 
                 return CatNet.from_config(config), catnet_preprocessing
-<<<<<<< HEAD
             case MethodName.EXIF_AS_LANGUAGE:
-                from photoholmes.models.exif_as_language import (
+                from photoholmes.methods.exif_as_language import (
                     EXIFAsLanguage,
                     exif_preprocessing,
                 )
 
                 return EXIFAsLanguage.from_config(config), exif_preprocessing
-=======
             case MethodName.CFANET:
-                from photoholmes.models.cfa import CFANet, cfanet_preprocessing
+                from photoholmes.methods.cfa import CFANet, cfanet_preprocessing
 
                 return CFANet.from_config(config), cfanet_preprocessing
->>>>>>> d5a2d3be
             case _:
                 raise NotImplementedError(f"Method '{method_name}' is not implemented.")