--- conflicted
+++ resolved
@@ -56,16 +56,6 @@
                 from photoholmes.methods.catnet import CatNet, catnet_preprocessing
 
                 return CatNet.from_config(config), catnet_preprocessing
-<<<<<<< HEAD
-            case MethodName.CFANET:
-                from photoholmes.methods.cfa import CFANet, cfanet_preprocessing
-
-                return CFANet.from_config(config), cfanet_preprocessing
-            case MethodName.PSCCNET:
-                from photoholmes.methods.psccnet import PSCCNet, psccnet_preprocessing
-
-                return PSCCNet.from_config(config), psccnet_preprocessing
-=======
             case MethodName.EXIF_AS_LANGUAGE:
                 from photoholmes.methods.exif_as_language import (
                     EXIFAsLanguage,
@@ -90,6 +80,9 @@
                 )
 
                 return Noisesniffer.from_config(config), noisesniffer_preprocess
->>>>>>> 7e146156
+            case MethodName.PSCCNET:
+                from photoholmes.methods.psccnet import PSCCNet, psccnet_preprocessing
+
+                return PSCCNet.from_config(config), psccnet_preprocessing
             case _:
                 raise NotImplementedError(f"Method '{method_name}' is not implemented.")