--- conflicted
+++ resolved
@@ -7,8 +7,5 @@
     DQ = "dq"
     SPLICEBUSTER = "splicebuster"
     CATNET = "catnet"
-<<<<<<< HEAD
     EXIF_AS_LANGUAGE = "exif_as_language"
-=======
-    CFANET = "cfanet"
->>>>>>> d5a2d3be
+    CFANET = "cfanet"