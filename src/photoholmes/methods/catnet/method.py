# code extracted from https://github.com/mjkwon2021/CAT-Net/blob/f1716b0849eb4d94687a02c25bf97229b495bf9e/lib/models/network_CAT.py#L286
# ------------------------------------------------------------------------------
# Copyright (c) Microsoft
# Licensed under the MIT License.
# Written by Ke Sun (sunk@mail.ustc.edu.cn)
# ------------------------------------------------------------------------------
"""
Modified by Myung-Joon Kwon
mjkwon2021@gmail.com
Aug 22, 2020
"""
from __future__ import absolute_import, division, print_function

import logging
import os
from pathlib import Path
from typing import Dict, List, Literal, Optional, Tuple, Type, Union

import torch
import torch.nn as nn
import torch.nn.functional as F
from torch import Tensor

from photoholmes.methods.base import BaseTorchMethod
from photoholmes.methods.catnet.config import (
    CatnetArchConfig,
    CatnetConfig,
    StageConfig,
    pretrained_arch,
)
from photoholmes.postprocessing.resizing import (
    resize_heatmap_with_trim_and_pad,
    simple_upscale_heatmap,
)
from photoholmes.utils.generic import load_yaml

BatchNorm2d = nn.BatchNorm2d
BN_MOMENTUM = 0.01
logger = logging.getLogger(__name__)


def conv3x3(in_planes: int, out_planes: int, stride: int = 1):
    """3x3 convolution with padding"""
    return nn.Conv2d(
        in_planes, out_planes, kernel_size=3, stride=stride, padding=1, bias=False
    )


class BasicBlock(nn.Module):
    expansion = 1

    def __init__(
        self,
        inplanes: int,
        planes: int,
        stride: int = 1,
        bn_momentum: float = 0.01,
        downsample=None,
    ):
        super(BasicBlock, self).__init__()
        self.conv1 = conv3x3(inplanes, planes, stride)
        self.bn1 = BatchNorm2d(planes, momentum=bn_momentum)
        self.relu = nn.ReLU(inplace=True)
        self.conv2 = conv3x3(planes, planes)
        self.bn2 = BatchNorm2d(planes, momentum=bn_momentum)
        self.downsample = downsample
        self.stride = stride

    def forward(self, x):
        residual = x

        out = self.conv1(x)
        out = self.bn1(out)
        out = self.relu(out)

        out = self.conv2(out)
        out = self.bn2(out)

        if self.downsample is not None:
            residual = self.downsample(x)

        out += residual
        out = self.relu(out)

        return out


class Bottleneck(nn.Module):
    expansion = 4

    def __init__(
        self,
        inplanes: int,
        planes: int,
        stride: int = 1,
        bn_momentum: float = 0.01,
        downsample=None,
    ):
        super(Bottleneck, self).__init__()
        self.conv1 = nn.Conv2d(inplanes, planes, kernel_size=1, bias=False)
        self.bn1 = BatchNorm2d(planes, momentum=bn_momentum)
        self.conv2 = nn.Conv2d(
            planes, planes, kernel_size=3, stride=stride, padding=1, bias=False
        )
        self.bn2 = BatchNorm2d(planes, momentum=bn_momentum)
        self.conv3 = nn.Conv2d(
            planes, planes * self.expansion, kernel_size=1, bias=False
        )
        self.bn3 = BatchNorm2d(planes * self.expansion, momentum=bn_momentum)
        self.relu = nn.ReLU(inplace=True)
        self.downsample = downsample
        self.stride = stride

    def forward(self, x):
        residual = x

        out = self.conv1(x)
        out = self.bn1(out)
        out = self.relu(out)

        out = self.conv2(out)
        out = self.bn2(out)
        out = self.relu(out)

        out = self.conv3(out)
        out = self.bn3(out)

        if self.downsample is not None:
            residual = self.downsample(x)

        out += residual
        out = self.relu(out)

        return out


class HighResolutionModule(nn.Module):
    def __init__(
        self,
        num_branches: int,
        blocks: Union[Type[BasicBlock], Type[Bottleneck]],
        num_blocks: List[int],
        num_inchannels: List[int],
        num_channels: List[int],
        fuse_method: Optional[Literal["SUM", "CAT"]],
        bn_momentum: float = 0.01,
        multi_scale_output=True,
    ):
        super(HighResolutionModule, self).__init__()
        self._check_branches(num_branches, num_blocks, num_inchannels, num_channels)

        self.num_inchannels = num_inchannels
        self.fuse_method = fuse_method
        self.num_branches = num_branches
        self.bn_momentum = bn_momentum

        self.multi_scale_output = multi_scale_output

        self.branches = self._make_branches(
            num_branches, blocks, num_blocks, num_channels
        )
        self.fuse_layers: nn.ModuleList = self._make_fuse_layers()
        self.relu = nn.ReLU(inplace=True)

    def _check_branches(self, num_branches, num_blocks, num_inchannels, num_channels):
        if num_branches != len(num_blocks):
            error_msg = "NUM_BRANCHES({}) <> NUM_BLOCKS({})".format(
                num_branches, len(num_blocks)
            )
            logger.error(error_msg)
            raise ValueError(error_msg)

        if num_branches != len(num_channels):
            error_msg = "NUM_BRANCHES({}) <> NUM_CHANNELS({})".format(
                num_branches, len(num_channels)
            )
            logger.error(error_msg)
            raise ValueError(error_msg)

        if num_branches != len(num_inchannels):
            error_msg = "NUM_BRANCHES({}) <> NUM_INCHANNELS({})".format(
                num_branches, len(num_inchannels)
            )
            logger.error(error_msg)
            raise ValueError(error_msg)

    def _make_one_branch(self, branch_index, block, num_blocks, num_channels, stride=1):
        downsample = None
        if (
            stride != 1
            or self.num_inchannels[branch_index]
            != num_channels[branch_index] * block.expansion
        ):
            downsample = nn.Sequential(
                nn.Conv2d(
                    self.num_inchannels[branch_index],
                    num_channels[branch_index] * block.expansion,
                    kernel_size=1,
                    stride=stride,
                    bias=False,
                ),
                BatchNorm2d(
                    num_channels[branch_index] * block.expansion,
                    momentum=self.bn_momentum,
                ),
            )

        layers = []
        layers.append(
            block(
                self.num_inchannels[branch_index],
                num_channels[branch_index],
                stride,
                downsample=downsample,
                bn_momentum=self.bn_momentum,
            )
        )
        self.num_inchannels[branch_index] = num_channels[branch_index] * block.expansion
        for _i in range(1, num_blocks[branch_index]):
            layers.append(
                block(
                    self.num_inchannels[branch_index],
                    num_channels[branch_index],
                    bn_momentum=self.bn_momentum,
                )
            )

        return nn.Sequential(*layers)

    def _make_branches(self, num_branches, block, num_blocks, num_channels):
        branches = []

        for i in range(num_branches):
            branches.append(self._make_one_branch(i, block, num_blocks, num_channels))

        return nn.ModuleList(branches)

    def _make_fuse_layers(self):
        if self.num_branches == 1:
            return nn.ModuleList()

        num_branches = self.num_branches
        num_inchannels = self.num_inchannels
        fuse_layers = []
        for i in range(num_branches if self.multi_scale_output else 1):
            fuse_layer = []
            for j in range(num_branches):
                if j > i:
                    fuse_layer.append(
                        nn.Sequential(
                            nn.Conv2d(
                                num_inchannels[j],
                                num_inchannels[i],
                                1,
                                1,
                                0,
                                bias=False,
                            ),
                            BatchNorm2d(num_inchannels[i], momentum=self.bn_momentum),
                        )
                    )
                elif j == i:
                    fuse_layer.append(None)
                else:
                    conv3x3s = []
                    for k in range(i - j):
                        if k == i - j - 1:
                            num_outchannels_conv3x3 = num_inchannels[i]
                            conv3x3s.append(
                                nn.Sequential(
                                    nn.Conv2d(
                                        num_inchannels[j],
                                        num_outchannels_conv3x3,
                                        3,
                                        2,
                                        1,
                                        bias=False,
                                    ),
                                    BatchNorm2d(
                                        num_outchannels_conv3x3,
                                        momentum=self.bn_momentum,
                                    ),
                                )
                            )
                        else:
                            num_outchannels_conv3x3 = num_inchannels[j]
                            conv3x3s.append(
                                nn.Sequential(
                                    nn.Conv2d(
                                        num_inchannels[j],
                                        num_outchannels_conv3x3,
                                        3,
                                        2,
                                        1,
                                        bias=False,
                                    ),
                                    BatchNorm2d(
                                        num_outchannels_conv3x3,
                                        momentum=self.bn_momentum,
                                    ),
                                    nn.ReLU(inplace=True),
                                )
                            )
                    fuse_layer.append(nn.Sequential(*conv3x3s))
            fuse_layers.append(nn.ModuleList(fuse_layer))

        return nn.ModuleList(fuse_layers)

    def get_num_inchannels(self):
        return self.num_inchannels

    def forward(self, x):
        if self.num_branches == 1:
            return [self.branches[0](x[0])]

        for i in range(self.num_branches):
            x[i] = self.branches[i](x[i])

        x_fuse = []
        for i in range(len(self.fuse_layers)):
            y = x[0] if i == 0 else self.fuse_layers[i][0](x[0])  # type: ignore
            for j in range(1, self.num_branches):
                if i == j:
                    y = y + x[j]
                elif j > i:
                    width_output = x[i].shape[-1]
                    height_output = x[i].shape[-2]
                    y = y + F.interpolate(
                        self.fuse_layers[i][j](x[j]),  # type: ignore
                        size=[height_output, width_output],
                        mode="bilinear",
                    )
                else:
                    y = y + self.fuse_layers[i][j](x[j])  # type: ignore
            x_fuse.append(self.relu(y))

        return x_fuse


blocks_dict: Dict[str, Union[Type[BasicBlock], Type[Bottleneck]]] = {
    "BASIC": BasicBlock,
    "BOTTLENECK": Bottleneck,
}


def make_transition_layer(num_channels_pre_layer, num_channels_cur_layer, bn_momentum):
    num_branches_cur = len(num_channels_cur_layer)
    num_branches_pre = len(num_channels_pre_layer)

    transition_layers = []
    for i in range(num_branches_cur):
        if i < num_branches_pre:
            if num_channels_cur_layer[i] != num_channels_pre_layer[i]:
                transition_layers.append(
                    nn.Sequential(
                        nn.Conv2d(
                            num_channels_pre_layer[i],
                            num_channels_cur_layer[i],
                            3,
                            1,
                            1,
                            bias=False,
                        ),
                        BatchNorm2d(num_channels_cur_layer[i], momentum=bn_momentum),
                        nn.ReLU(inplace=True),
                    )
                )
            else:
                transition_layers.append(None)
        else:
            conv3x3s = []
            for j in range(i + 1 - num_branches_pre):
                inchannels = num_channels_pre_layer[-1]
                outchannels = (
                    num_channels_cur_layer[i]
                    if j == i - num_branches_pre
                    else inchannels
                )
                conv3x3s.append(
                    nn.Sequential(
                        nn.Conv2d(inchannels, outchannels, 3, 2, 1, bias=False),
                        BatchNorm2d(outchannels, momentum=bn_momentum),
                        nn.ReLU(inplace=True),
                    )
                )
            transition_layers.append(nn.Sequential(*conv3x3s))

    return nn.ModuleList(transition_layers)


def make_layer(
    block: Union[Type[BasicBlock], Type[Bottleneck]],
    inplanes: int,
    planes: int,
    blocks: int,
    bn_momentum: float,
    stride: int = 1,
) -> nn.Module:
    downsample = None
    if stride != 1 or inplanes != planes * block.expansion:
        downsample = nn.Sequential(
            nn.Conv2d(
                inplanes,
                planes * block.expansion,
                kernel_size=1,
                stride=stride,
                bias=False,
            ),
            BatchNorm2d(planes * block.expansion, momentum=bn_momentum),
        )

    layers = []
    layers.append(
        block(
            inplanes,
            planes,
            stride,
            downsample=downsample,
            bn_momentum=bn_momentum,
        )
    )
    inplanes = planes * block.expansion
    for _i in range(1, blocks):
        layers.append(block(inplanes, planes, bn_momentum=bn_momentum))

    return nn.Sequential(*layers)


def make_stage(
    layer_config: StageConfig,
    num_inchannels: List[int],
    bn_momentum: float,
    multi_scale_output: bool = True,
) -> Tuple[nn.Module, List[int]]:
    num_modules = layer_config.num_modules
    num_branches = layer_config.num_branches
    num_blocks = layer_config.num_blocks
    num_channels = layer_config.num_channels
    block = blocks_dict[layer_config.block]
    fuse_method = layer_config.fuse_method

    modules = []
    for i in range(num_modules):
        # multi_scale_output is only used last module
        if not multi_scale_output and i == num_modules - 1:
            reset_multi_scale_output = False
        else:
            reset_multi_scale_output = True
        modules.append(
            HighResolutionModule(
                num_branches,
                block,
                num_blocks,
                num_inchannels,
                num_channels,
                fuse_method,
                bn_momentum=bn_momentum,
                multi_scale_output=reset_multi_scale_output,
            )
        )
        num_inchannels = modules[-1].get_num_inchannels()

    return nn.Sequential(*modules), num_inchannels


class CatNet(BaseTorchMethod):
    def __init__(
        self,
        arch_config: Union[CatnetArchConfig, Literal["pretrained"]] = "pretrained",
        weights: Optional[Union[str, Path, dict]] = None,
        device: str = "cpu",
        **kwargs,
    ):
        super().__init__(**kwargs)

        if arch_config == "pretrained":
            arch_config = pretrained_arch

        self.bn_momentum = arch_config.bn_momentum

        self.device = torch.device(device)

        self.load_model(arch_config)

        self.method_to_device(device=device)

        if weights is not None:
            self.load_weights(weights)
        else:
            self.init_weights()

        self.eval()

    def load_model(self, arch_config: CatnetArchConfig):
        # RGB branch
        self.conv1 = nn.Conv2d(3, 64, kernel_size=3, stride=2, padding=1, bias=False)
        self.bn1 = BatchNorm2d(64, momentum=self.bn_momentum)
        self.conv2 = nn.Conv2d(64, 64, kernel_size=3, stride=2, padding=1, bias=False)
        self.bn2 = BatchNorm2d(64, momentum=self.bn_momentum)
        self.relu = nn.ReLU(inplace=True)

        self.stage1_cfg = arch_config.stage1
        num_channels = self.stage1_cfg.num_channels
        block = blocks_dict[self.stage1_cfg.block]
        num_blocks = self.stage1_cfg.num_blocks[0]
        self.layer1 = make_layer(
            block, 64, num_channels[0], num_blocks, bn_momentum=self.bn_momentum
        )
        stage1_out_channel = block.expansion * num_channels[0]

        self.stage2_cfg = arch_config.stage2
        num_channels = self.stage2_cfg.num_channels
        block = blocks_dict[self.stage2_cfg.block]
        num_channels = [
            num_channels[i] * block.expansion for i in range(len(num_channels))
        ]
        self.transition1 = make_transition_layer(
            [stage1_out_channel], num_channels, self.bn_momentum
        )
        self.stage2, pre_stage_channels = make_stage(
            self.stage2_cfg, num_channels, bn_momentum=self.bn_momentum
        )

        self.stage3_cfg = arch_config.stage3
        num_channels = self.stage3_cfg.num_channels
        block = blocks_dict[self.stage3_cfg.block]
        num_channels = [
            num_channels[i] * block.expansion for i in range(len(num_channels))
        ]
        self.transition2 = make_transition_layer(
            pre_stage_channels, num_channels, self.bn_momentum
        )
        self.stage3, pre_stage_channels = make_stage(
            self.stage3_cfg, num_channels, self.bn_momentum
        )

        self.stage4_cfg = arch_config.stage4
        num_channels = self.stage4_cfg.num_channels
        block = blocks_dict[self.stage4_cfg.block]
        num_channels = [
            num_channels[i] * block.expansion for i in range(len(num_channels))
        ]
        self.transition3 = make_transition_layer(
            pre_stage_channels, num_channels, self.bn_momentum
        )
        self.stage4, RGB_final_channels = make_stage(
            self.stage4_cfg,
            num_channels,
            bn_momentum=self.bn_momentum,
            multi_scale_output=True,
        )

        # DCT coefficient branch
        self.dc_layer0_dil = nn.Sequential(
            nn.Conv2d(
                in_channels=21,
                out_channels=64,
                kernel_size=3,
                stride=1,
                dilation=8,
                padding=8,
            ),
            nn.BatchNorm2d(64, momentum=BN_MOMENTUM),
            nn.ReLU(inplace=True),
        )
        self.dc_layer1_tail = nn.Sequential(
            nn.Conv2d(
                in_channels=64,
                out_channels=4,
                kernel_size=1,
                stride=1,
                padding=0,
                bias=False,
            ),
            nn.BatchNorm2d(4, momentum=BN_MOMENTUM),
            nn.ReLU(inplace=True),
        )
        self.dc_layer2 = make_layer(
            BasicBlock,
            inplanes=4 * 64 * 2,
            planes=96,
            blocks=4,
            bn_momentum=self.bn_momentum,
            stride=1,
        )

        self.dc_stage3_cfg = arch_config.dc_stage3
        num_channels = self.dc_stage3_cfg.num_channels
        block = blocks_dict[self.dc_stage3_cfg.block]
        num_channels = [
            num_channels[i] * block.expansion for i in range(len(num_channels))
        ]
        self.dc_transition2 = make_transition_layer(
            [96], num_channels, self.bn_momentum
        )
        self.dc_stage3, pre_stage_channels = make_stage(
            self.dc_stage3_cfg, num_channels, bn_momentum=self.bn_momentum
        )

        self.dc_stage4_cfg = arch_config.dc_stage4
        num_channels = self.dc_stage4_cfg.num_channels
        block = blocks_dict[self.dc_stage4_cfg.block]
        num_channels = [
            num_channels[i] * block.expansion for i in range(len(num_channels))
        ]
        self.dc_transition3 = make_transition_layer(
            pre_stage_channels, num_channels, self.bn_momentum
        )
        self.dc_stage4, DC_final_stage_channels = make_stage(
            self.dc_stage4_cfg,
            num_channels,
            bn_momentum=self.bn_momentum,
            multi_scale_output=True,
        )

        DC_final_stage_channels.insert(0, 0)  # to match # branches

        # stage 5
        self.stage5_cfg = arch_config.stage5
        num_channels = self.stage5_cfg.num_channels
        block = blocks_dict[self.stage5_cfg.block]
        num_channels = [
            num_channels[i] * block.expansion for i in range(len(num_channels))
        ]
        self.transition4 = make_transition_layer(
            [i + j for (i, j) in zip(RGB_final_channels, DC_final_stage_channels)],
            num_channels,
            self.bn_momentum,
        )
        self.stage5, pre_stage_channels = make_stage(
            self.stage5_cfg, num_channels, bn_momentum=self.bn_momentum
        )

        last_inp_channels = sum(pre_stage_channels)
        self.last_layer = nn.Sequential(
            nn.Conv2d(
                in_channels=last_inp_channels,
                out_channels=last_inp_channels,
                kernel_size=1,
                stride=1,
                padding=0,
            ),
            BatchNorm2d(last_inp_channels, momentum=self.bn_momentum),
            nn.ReLU(inplace=True),
            nn.Conv2d(
                in_channels=last_inp_channels,
                out_channels=arch_config.num_classes,
                kernel_size=arch_config.final_conf_kernel,
                stride=1,
                padding=1 if arch_config.final_conf_kernel == 3 else 0,
            ),
        )

    def forward(self, x, qtable):
        RGB, DCTcoef = x[:, :3, :, :], x[:, 3:, :, :]

        # RGB Stream
        x = self.conv1(RGB)
        x = self.bn1(x)
        x = self.relu(x)
        x = self.conv2(x)
        x = self.bn2(x)
        x = self.relu(x)
        x = self.layer1(x)

        x_list = []
        for i in range(self.stage2_cfg.num_branches):
            if self.transition1[i] is not None:
                x_list.append(self.transition1[i](x))
            else:
                x_list.append(x)
        y_list = self.stage2(x_list)

        x_list = []
        for i in range(self.stage3_cfg.num_branches):
            if self.transition2[i] is not None:
                x_list.append(self.transition2[i](y_list[-1]))
            else:
                x_list.append(y_list[i])
        y_list = self.stage3(x_list)

        x_list = []
        for i in range(self.stage4_cfg.num_branches):
            if self.transition3[i] is not None:
                x_list.append(self.transition3[i](y_list[-1]))
            else:
                x_list.append(y_list[i])
        RGB_list = self.stage4(x_list)

        # DCT Stream
        x = self.dc_layer0_dil(DCTcoef)
        x = self.dc_layer1_tail(x)
        B, C, H, W = x.shape
        x0 = (
            x.reshape(B, C, H // 8, 8, W // 8, 8)
            .permute(0, 1, 3, 5, 2, 4)
            .reshape(B, 64 * C, H // 8, W // 8)
        )  # [B, 256, 32, 32]
        x_temp = x.reshape(B, C, H // 8, 8, W // 8, 8).permute(
            0, 1, 3, 5, 2, 4
        )  # [B, C, 8, 8, 32, 32]
        q_temp = qtable.unsqueeze(-1).unsqueeze(-1)  # [B, 1, 8, 8, 1, 1]
        xq_temp = x_temp * q_temp  # [B, C, 8, 8, 32, 32]
        x1 = xq_temp.reshape(B, 64 * C, H // 8, W // 8)  # [B, 256, 32, 32]
        x = torch.cat([x0, x1], dim=1)
        x = self.dc_layer2(x)  # x.shape = torch.Size([1, 96, 64, 64])

        x_list = []
        for i in range(self.dc_stage3_cfg.num_branches):
            if self.dc_transition2[i] is not None:
                x_list.append(self.dc_transition2[i](x))
            else:
                x_list.append(x)
        y_list = self.dc_stage3(x_list)

        x_list = []
        for i in range(self.dc_stage4_cfg.num_branches):
            if self.dc_transition3[i] is not None:
                x_list.append(self.dc_transition3[i](y_list[-1]))
            else:
                x_list.append(y_list[i])
        DC_list = self.dc_stage4(x_list)

        # stage 5
        x = [
            torch.cat([RGB_list[i + 1], DC_list[i]], 1)
            for i in range(self.stage5_cfg.num_branches - 1)
        ]
        x.insert(0, RGB_list[0])
        x_list = []
        for i in range(self.stage5_cfg.num_branches):
            if self.transition4[i] is not None:
                x_list.append(self.transition4[i](x[i]))
            else:
                x_list.append(x[i])
        x = self.stage5(x_list)

        # Upsampling
        x0_h, x0_w = x[0].size(2), x[0].size(3)
        x1 = F.upsample(x[1], size=(x0_h, x0_w), mode="bilinear")
        x2 = F.upsample(x[2], size=(x0_h, x0_w), mode="bilinear")
        x3 = F.upsample(x[3], size=(x0_h, x0_w), mode="bilinear")

        x = torch.cat([x[0], x1, x2, x3], 1)

        x = self.last_layer(x)

        return x

    def init_weights(
        self,
        pretrained_rgb="",
        pretrained_dct="",
    ):
        logger.info("=> init weights from normal distribution")
        for m in self.modules():
            if isinstance(m, nn.Conv2d):
                nn.init.normal_(m.weight, std=0.001)
            elif isinstance(m, nn.BatchNorm2d):
                nn.init.constant_(m.weight, 1)
                nn.init.constant_(m.bias, 0)
        if os.path.isfile(pretrained_rgb):
            loaded_dict = torch.load(pretrained_rgb)
            model_dict = self.state_dict()
            loaded_dict = {
                k: v
                for k, v in loaded_dict.items()
                if k in model_dict.keys() and not k.startswith("lost_layer.")
            }  # RGB weight
            logger.info(
                "=> (RGB) loading pretrained model {} ({})".format(
                    pretrained_rgb, len(loaded_dict)
                )
            )
            model_dict.update(loaded_dict)
            self.load_state_dict(model_dict)
        else:
            logger.warning("=> Cannot load pretrained RGB")
        if os.path.isfile(pretrained_dct):
            loaded_dict = torch.load(pretrained_dct)["state_dict"]
            model_dict = self.state_dict()
            loaded_dict = {
                k: v for k, v in loaded_dict.items() if k in model_dict.keys()
            }
            loaded_dict = {
                k: v for k, v in loaded_dict.items() if not k.startswith("last_layer")
            }
            logger.info(
                "=> (DCT) loading pretrained model {} ({})".format(
                    pretrained_dct, len(loaded_dict)
                )
            )
            model_dict.update(loaded_dict)
            self.load_state_dict(model_dict)
        else:
            logger.warning("=> Cannot load pretrained DCT")

    @torch.no_grad()
    def predict(
        self, x: Tensor, qtable: Tensor, original_image_size: Tuple[int, int]
    ) -> Dict[str, Tensor]:
        # TODO: add docstring
        x, qtable = x.to(self.device), qtable.to(self.device)
        add_batch_dim = x.ndim == 3
        if add_batch_dim:
            x = x.unsqueeze(0)
        pred = self.forward(x, qtable)
        pred = F.softmax(pred, dim=1)
        pred_tempered = pred[:, 1]
        pred_authentic = pred[:, 0]

        pred_authentic = simple_upscale_heatmap(pred_authentic, 4)
        pred_tempered = simple_upscale_heatmap(pred_tempered, 4)

        pred_authentic = resize_heatmap_with_trim_and_pad(
            pred_authentic, original_image_size
        )
        pred_tempered = resize_heatmap_with_trim_and_pad(
            pred_tempered, original_image_size
        )

        if add_batch_dim:
            pred_tempered = pred_tempered.squeeze(0)
            pred_authentic = pred_authentic.squeeze(0)
        return {"heatmap": pred_tempered, "authentic_heatmap": pred_authentic}

<<<<<<< HEAD
=======
    def load_weights(self, weights: Union[str, Path, dict]):
        if isinstance(weights, (str, Path)):
            # Load weights to the same device as the model
            weights = torch.load(weights, map_location=self.device)

        if isinstance(weights, dict) and "state_dict" in weights.keys():
            weights = weights["state_dict"]

        self.load_state_dict(weights)  # type: ignore

>>>>>>> 34d3c5db
    @classmethod
    def from_config(
        cls,
        config: Optional[CatnetConfig | dict | str | Path],
        device: Optional[str] = "cpu",
    ):
        if isinstance(config, CatnetConfig):
            return cls(**config.__dict__)

        if isinstance(config, str) or isinstance(config, Path):
            config = load_yaml(str(config))

        if config is None:
            config = {"arch": pretrained_arch}

        arch = config.pop("arch", "pretrained")
        if isinstance(arch, dict):
            arch = CatnetArchConfig.load_from_dict(config["arch"])
        elif arch == "pretrained":
            arch = pretrained_arch

        config["device"] = device

        return cls(arch_config=arch, **config)

    def method_to_device(self, device: str):
        self.to(device)
        self.device = torch.device(device)<|MERGE_RESOLUTION|>--- conflicted
+++ resolved
@@ -824,19 +824,6 @@
             pred_authentic = pred_authentic.squeeze(0)
         return {"heatmap": pred_tempered, "authentic_heatmap": pred_authentic}
 
-<<<<<<< HEAD
-=======
-    def load_weights(self, weights: Union[str, Path, dict]):
-        if isinstance(weights, (str, Path)):
-            # Load weights to the same device as the model
-            weights = torch.load(weights, map_location=self.device)
-
-        if isinstance(weights, dict) and "state_dict" in weights.keys():
-            weights = weights["state_dict"]
-
-        self.load_state_dict(weights)  # type: ignore
-
->>>>>>> 34d3c5db
     @classmethod
     def from_config(
         cls,
