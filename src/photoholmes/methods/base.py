import logging
from abc import ABC, abstractmethod
from pathlib import Path
from typing import Any, Dict, Optional, TypeVar, Union

import torch
from numpy.typing import NDArray
from torch import Tensor
from torch.nn import Module

from photoholmes.utils.generic import load_yaml

logging.basicConfig(level=logging.INFO, format="%(levelname)s - %(message)s")
log = logging.getLogger("methods")
log.setLevel(logging.INFO)


T = TypeVar("T", NDArray, Tensor)


class BaseMethod(ABC):
    """Abstract class as a base for the methods"""

    @abstractmethod
    def __init__(self, threshold: float = 0.5, device: str = "cpu") -> None:
        """Initialization.
        he heatmap theshold value sets the default parameter for converting
        predicted heatmaps to masks in the "predict_mask" method.
        """
        self.threshold = threshold
        self.device = torch.device(device)
<<<<<<< HEAD
        # self.method_to_device(device)
=======
>>>>>>> 70bbd52d

    @abstractmethod
    def predict(self, image: T) -> Dict[str, Any]:
        """Predicts heatmap from an image."""

    def predict_mask(self, heatmap):
        """Default strategy for mask prediction from the 'predict' (heatmap predicting)
        method.
        This method can be overriden for smarter post-processing algorythms,
            but should always use 'self.theshold' for metric evaluation purposes.
        """
        return heatmap > self.threshold

    @property
    def name(self):
        class_name = str(type(self)).split(".")[-1]
        return class_name[:-2]

    @classmethod
    def from_config(
        cls, config: Optional[str | Dict[str, Any]], device: Optional[str] = "cpu"
    ):
        """
        Instantiate the model from configuration dictionary or yaml.

        Params:
            config: path to the yaml configuration or a dictionary with
                    the parameters for the model.
            device: device to use for the model.
        """
        if isinstance(config, str):
            config = load_yaml(config)

        if config is None:
            config = {}

        config["device"] = device
        return cls(**config)

    def method_to_device(self, device: str):
        """Send the model to the device."""
        log.warning(
            f"Device wanted to be set to: `{device}`. "
            "Model does not implement 'model_to_device' method.\n"
            "Falling back to 'cpu' device."
        )
        self.device = torch.device("cpu")


class BaseTorchMethod(BaseMethod, Module):
    def __init__(self, threshold: float = 0.5, *args, **kwargs) -> None:
        Module.__init__(self, *args, **kwargs)
        BaseMethod.__init__(self, threshold=threshold)

    def load_weights(self, weights: Union[str, Path, dict]):
        if isinstance(weights, (str, Path)):
            weights_ = torch.load(weights, map_location=self.device)
        else:
            weights_ = weights

        if "state_dict" in weights_.keys():
            weights_ = weights_["state_dict"]

        self.load_state_dict(weights_, assign=True)<|MERGE_RESOLUTION|>--- conflicted
+++ resolved
@@ -29,10 +29,6 @@
         """
         self.threshold = threshold
         self.device = torch.device(device)
-<<<<<<< HEAD
-        # self.method_to_device(device)
-=======
->>>>>>> 70bbd52d
 
     @abstractmethod
     def predict(self, image: T) -> Dict[str, Any]:
