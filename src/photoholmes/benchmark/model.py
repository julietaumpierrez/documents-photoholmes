--- conflicted
+++ resolved
@@ -60,17 +60,11 @@
             log.warning(
                 f"Requested device '{device}' is not available. Falling back to 'cpu'."
             )
-<<<<<<< HEAD
-            device = "cpu"
-        self.device = torch.device(device)
-        log.info(f"Using device: {self.device}")
-=======
             self.device = torch.device("cpu")
             log.info(f"Using device: {self.device}")
         else:
             self.device = torch.device(device)
             log.info(f"Using device: {self.device}")
->>>>>>> 5627883e
 
         # TODO: set an attribute "output_keys" in the method class and use that
         # to determine whether to save the mask and heatmap or not
