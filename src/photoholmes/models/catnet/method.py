# code extracted from https://github.com/mjkwon2021/CAT-Net/blob/f1716b0849eb4d94687a02c25bf97229b495bf9e/lib/models/network_CAT.py#L286
# ------------------------------------------------------------------------------
# Copyright (c) Microsoft
# Licensed under the MIT License.
# Written by Ke Sun (sunk@mail.ustc.edu.cn)
# ------------------------------------------------------------------------------
"""
Modified by Myung-Joon Kwon
mjkwon2021@gmail.com
Aug 22, 2020
"""
from __future__ import absolute_import, division, print_function

import logging
import os
from pathlib import Path
from typing import Literal, Optional, Union

import torch
import torch.nn as nn
import torch.nn.functional as F
from torch import Tensor

from photoholmes.models.base import BaseTorchMethod
from photoholmes.models.catnet.config import (
    CatnetArchConfig,
    CatnetConfig,
    pretrained_arch,
)
from photoholmes.utils.generic import load_yaml

BatchNorm2d = nn.BatchNorm2d
BN_MOMENTUM = 0.01
logger = logging.getLogger(__name__)


def conv3x3(in_planes: int, out_planes: int, stride: int = 1):
    """3x3 convolution with padding"""
    return nn.Conv2d(
        in_planes, out_planes, kernel_size=3, stride=stride, padding=1, bias=False
    )


class BasicBlock(nn.Module):
    expansion = 1

    def __init__(
        self,
        inplanes: int,
        planes: int,
        stride: int = 1,
        bn_momentum: float = 0.01,
        downsample=None,
    ):
        super(BasicBlock, self).__init__()
        self.conv1 = conv3x3(inplanes, planes, stride)
        self.bn1 = BatchNorm2d(planes, momentum=bn_momentum)
        self.relu = nn.ReLU(inplace=True)
        self.conv2 = conv3x3(planes, planes)
        self.bn2 = BatchNorm2d(planes, momentum=bn_momentum)
        self.downsample = downsample
        self.stride = stride

    def forward(self, x):
        residual = x

        out = self.conv1(x)
        out = self.bn1(out)
        out = self.relu(out)

        out = self.conv2(out)
        out = self.bn2(out)

        if self.downsample is not None:
            residual = self.downsample(x)

        out += residual
        out = self.relu(out)

        return out


class Bottleneck(nn.Module):
    expansion = 4

    def __init__(
        self,
        inplanes: int,
        planes: int,
        stride: int = 1,
        bn_momentum: float = 0.01,
        downsample=None,
    ):
        super(Bottleneck, self).__init__()
        self.conv1 = nn.Conv2d(inplanes, planes, kernel_size=1, bias=False)
        self.bn1 = BatchNorm2d(planes, momentum=bn_momentum)
        self.conv2 = nn.Conv2d(
            planes, planes, kernel_size=3, stride=stride, padding=1, bias=False
        )
        self.bn2 = BatchNorm2d(planes, momentum=bn_momentum)
        self.conv3 = nn.Conv2d(
            planes, planes * self.expansion, kernel_size=1, bias=False
        )
        self.bn3 = BatchNorm2d(planes * self.expansion, momentum=bn_momentum)
        self.relu = nn.ReLU(inplace=True)
        self.downsample = downsample
        self.stride = stride

    def forward(self, x):
        residual = x

        out = self.conv1(x)
        out = self.bn1(out)
        out = self.relu(out)

        out = self.conv2(out)
        out = self.bn2(out)
        out = self.relu(out)

        out = self.conv3(out)
        out = self.bn3(out)

        if self.downsample is not None:
            residual = self.downsample(x)

        out += residual
        out = self.relu(out)

        return out


class HighResolutionModule(nn.Module):
    def __init__(
        self,
        num_branches,
        blocks: Union[BasicBlock, Bottleneck],
        num_blocks,
        num_inchannels,
        num_channels,
        fuse_method,
        bn_momentum: float = 0.01,
        multi_scale_output=True,
    ):
        super(HighResolutionModule, self).__init__()
        self._check_branches(
            num_branches, blocks, num_blocks, num_inchannels, num_channels
        )

        self.num_inchannels = num_inchannels
        self.fuse_method = fuse_method
        self.num_branches = num_branches
        self.bn_momentum = bn_momentum

        self.multi_scale_output = multi_scale_output

        self.branches = self._make_branches(
            num_branches, blocks, num_blocks, num_channels
        )
        self.fuse_layers = self._make_fuse_layers()
        self.relu = nn.ReLU(inplace=True)

    def _check_branches(
        self, num_branches, blocks, num_blocks, num_inchannels, num_channels
    ):
        if num_branches != len(num_blocks):
            error_msg = "NUM_BRANCHES({}) <> NUM_BLOCKS({})".format(
                num_branches, len(num_blocks)
            )
            logger.error(error_msg)
            raise ValueError(error_msg)

        if num_branches != len(num_channels):
            error_msg = "NUM_BRANCHES({}) <> NUM_CHANNELS({})".format(
                num_branches, len(num_channels)
            )
            logger.error(error_msg)
            raise ValueError(error_msg)

        if num_branches != len(num_inchannels):
            error_msg = "NUM_BRANCHES({}) <> NUM_INCHANNELS({})".format(
                num_branches, len(num_inchannels)
            )
            logger.error(error_msg)
            raise ValueError(error_msg)

    def _make_one_branch(self, branch_index, block, num_blocks, num_channels, stride=1):
        downsample = None
        if (
            stride != 1
            or self.num_inchannels[branch_index]
            != num_channels[branch_index] * block.expansion
        ):
            downsample = nn.Sequential(
                nn.Conv2d(
                    self.num_inchannels[branch_index],
                    num_channels[branch_index] * block.expansion,
                    kernel_size=1,
                    stride=stride,
                    bias=False,
                ),
                BatchNorm2d(
                    num_channels[branch_index] * block.expansion,
                    momentum=self.bn_momentum,
                ),
            )

        layers = []
        layers.append(
            block(
                self.num_inchannels[branch_index],
                num_channels[branch_index],
                stride,
                downsample=downsample,
                bn_momentum=self.bn_momentum,
            )
        )
        self.num_inchannels[branch_index] = num_channels[branch_index] * block.expansion
        for i in range(1, num_blocks[branch_index]):
            layers.append(
                block(
                    self.num_inchannels[branch_index],
                    num_channels[branch_index],
                    bn_momentum=self.bn_momentum,
                )
            )

        return nn.Sequential(*layers)

    def _make_branches(self, num_branches, block, num_blocks, num_channels):
        branches = []

        for i in range(num_branches):
            branches.append(self._make_one_branch(i, block, num_blocks, num_channels))

        return nn.ModuleList(branches)

    def _make_fuse_layers(self):
        if self.num_branches == 1:
            return []

        num_branches = self.num_branches
        num_inchannels = self.num_inchannels
        fuse_layers = []
        for i in range(num_branches if self.multi_scale_output else 1):
            fuse_layer = []
            for j in range(num_branches):
                if j > i:
                    fuse_layer.append(
                        nn.Sequential(
                            nn.Conv2d(
                                num_inchannels[j],
                                num_inchannels[i],
                                1,
                                1,
                                0,
                                bias=False,
                            ),
                            BatchNorm2d(num_inchannels[i], momentum=self.bn_momentum),
                        )
                    )
                elif j == i:
                    fuse_layer.append(None)
                else:
                    conv3x3s = []
                    for k in range(i - j):
                        if k == i - j - 1:
                            num_outchannels_conv3x3 = num_inchannels[i]
                            conv3x3s.append(
                                nn.Sequential(
                                    nn.Conv2d(
                                        num_inchannels[j],
                                        num_outchannels_conv3x3,
                                        3,
                                        2,
                                        1,
                                        bias=False,
                                    ),
                                    BatchNorm2d(
                                        num_outchannels_conv3x3,
                                        momentum=self.bn_momentum,
                                    ),
                                )
                            )
                        else:
                            num_outchannels_conv3x3 = num_inchannels[j]
                            conv3x3s.append(
                                nn.Sequential(
                                    nn.Conv2d(
                                        num_inchannels[j],
                                        num_outchannels_conv3x3,
                                        3,
                                        2,
                                        1,
                                        bias=False,
                                    ),
                                    BatchNorm2d(
                                        num_outchannels_conv3x3,
                                        momentum=self.bn_momentum,
                                    ),
                                    nn.ReLU(inplace=True),
                                )
                            )
                    fuse_layer.append(nn.Sequential(*conv3x3s))
            fuse_layers.append(nn.ModuleList(fuse_layer))

        return nn.ModuleList(fuse_layers)

    def get_num_inchannels(self):
        return self.num_inchannels

    def forward(self, x):
        if self.num_branches == 1:
            return [self.branches[0](x[0])]

        for i in range(self.num_branches):
            x[i] = self.branches[i](x[i])

        x_fuse = []
        for i in range(len(self.fuse_layers)):
            y = x[0] if i == 0 else self.fuse_layers[i][0](x[0])
            for j in range(1, self.num_branches):
                if i == j:
                    y = y + x[j]
                elif j > i:
                    width_output = x[i].shape[-1]
                    height_output = x[i].shape[-2]
                    y = y + F.interpolate(
                        self.fuse_layers[i][j](x[j]),
                        size=[height_output, width_output],
                        mode="bilinear",
                    )
                else:
                    y = y + self.fuse_layers[i][j](x[j])
            x_fuse.append(self.relu(y))

        return x_fuse


blocks_dict = {"BASIC": BasicBlock, "BOTTLENECK": Bottleneck}


def make_transition_layer(num_channels_pre_layer, num_channels_cur_layer, bn_momentum):
    num_branches_cur = len(num_channels_cur_layer)
    num_branches_pre = len(num_channels_pre_layer)

    transition_layers = []
    for i in range(num_branches_cur):
        if i < num_branches_pre:
            if num_channels_cur_layer[i] != num_channels_pre_layer[i]:
                transition_layers.append(
                    nn.Sequential(
                        nn.Conv2d(
                            num_channels_pre_layer[i],
                            num_channels_cur_layer[i],
                            3,
                            1,
                            1,
                            bias=False,
                        ),
                        BatchNorm2d(num_channels_cur_layer[i], momentum=bn_momentum),
                        nn.ReLU(inplace=True),
                    )
                )
            else:
                transition_layers.append(None)
        else:
            conv3x3s = []
            for j in range(i + 1 - num_branches_pre):
                inchannels = num_channels_pre_layer[-1]
                outchannels = (
                    num_channels_cur_layer[i]
                    if j == i - num_branches_pre
                    else inchannels
                )
                conv3x3s.append(
                    nn.Sequential(
                        nn.Conv2d(inchannels, outchannels, 3, 2, 1, bias=False),
                        BatchNorm2d(outchannels, momentum=bn_momentum),
                        nn.ReLU(inplace=True),
                    )
                )
            transition_layers.append(nn.Sequential(*conv3x3s))

    return nn.ModuleList(transition_layers)


def make_layer(block, inplanes, planes, blocks, bn_momentum, stride=1):
    downsample = None
    if stride != 1 or inplanes != planes * block.expansion:
        downsample = nn.Sequential(
            nn.Conv2d(
                inplanes,
                planes * block.expansion,
                kernel_size=1,
                stride=stride,
                bias=False,
            ),
            BatchNorm2d(planes * block.expansion, momentum=bn_momentum),
        )

    layers = []
    layers.append(
        block(
            inplanes,
            planes,
            stride,
            downsample=downsample,
            bn_momentum=bn_momentum,
        )
    )
    inplanes = planes * block.expansion
    for i in range(1, blocks):
        layers.append(block(inplanes, planes, bn_momentum=bn_momentum))

    return nn.Sequential(*layers)


def make_stage(layer_config, num_inchannels, bn_momentum, multi_scale_output=True):
    num_modules = layer_config.num_modules
    num_branches = layer_config.num_branches
    num_blocks = layer_config.num_blocks
    num_channels = layer_config.num_channels
    block = blocks_dict[layer_config.block]
    fuse_method = layer_config.fuse_method

    modules = []
    for i in range(num_modules):
        # multi_scale_output is only used last module
        if not multi_scale_output and i == num_modules - 1:
            reset_multi_scale_output = False
        else:
            reset_multi_scale_output = True
        modules.append(
            HighResolutionModule(
                num_branches,
                block,
                num_blocks,
                num_inchannels,
                num_channels,
                fuse_method,
                bn_momentum=bn_momentum,
                multi_scale_output=reset_multi_scale_output,
            )
        )
        num_inchannels = modules[-1].get_num_inchannels()

    return nn.Sequential(*modules), num_inchannels


class CatNet(BaseTorchMethod):
    def __init__(
        self,
        arch_config: Union[CatnetArchConfig, Literal["pretrained"]] = "pretrained",
        weights: Optional[Union[str, Path, dict]] = None,
        **kwargs,
    ):
        super().__init__(**kwargs)

        if arch_config == "pretrained":
            arch_config = pretrained_arch

        self.bn_momentum = arch_config.bn_momentum

        self.load_model(arch_config)
        if weights is not None:
            self.load_weigths(weights)
        else:
            self.init_weights()

    def load_model(self, arch_config: CatnetArchConfig):
        # RGB branch
        self.conv1 = nn.Conv2d(3, 64, kernel_size=3, stride=2, padding=1, bias=False)
        self.bn1 = BatchNorm2d(64, momentum=self.bn_momentum)
        self.conv2 = nn.Conv2d(64, 64, kernel_size=3, stride=2, padding=1, bias=False)
        self.bn2 = BatchNorm2d(64, momentum=self.bn_momentum)
        self.relu = nn.ReLU(inplace=True)

        self.stage1_cfg = arch_config.stage1
        num_channels = self.stage1_cfg.num_channels[0]
        block = blocks_dict[self.stage1_cfg.block]
        num_blocks = self.stage1_cfg.num_blocks[0]
        self.layer1 = make_layer(
            block, 64, num_channels, num_blocks, bn_momentum=self.bn_momentum
        )
        stage1_out_channel = block.expansion * num_channels

        self.stage2_cfg = arch_config.stage2
        num_channels = self.stage2_cfg.num_channels
        block = blocks_dict[self.stage2_cfg.block]
        num_channels = [
            num_channels[i] * block.expansion for i in range(len(num_channels))
        ]
        self.transition1 = make_transition_layer(
            [stage1_out_channel], num_channels, self.bn_momentum
        )
        self.stage2, pre_stage_channels = make_stage(
            self.stage2_cfg, num_channels, bn_momentum=self.bn_momentum
        )

        self.stage3_cfg = arch_config.stage3
        num_channels = self.stage3_cfg.num_channels
        block = blocks_dict[self.stage3_cfg.block]
        num_channels = [
            num_channels[i] * block.expansion for i in range(len(num_channels))
        ]
        self.transition2 = make_transition_layer(
            pre_stage_channels, num_channels, self.bn_momentum
        )
        self.stage3, pre_stage_channels = make_stage(
            self.stage3_cfg, num_channels, self.bn_momentum
        )

        self.stage4_cfg = arch_config.stage4
        num_channels = self.stage4_cfg.num_channels
        block = blocks_dict[self.stage4_cfg.block]
        num_channels = [
            num_channels[i] * block.expansion for i in range(len(num_channels))
        ]
        self.transition3 = make_transition_layer(
            pre_stage_channels, num_channels, self.bn_momentum
        )
        self.stage4, RGB_final_channels = make_stage(
            self.stage4_cfg,
            num_channels,
            bn_momentum=self.bn_momentum,
            multi_scale_output=True,
        )

        # DCT coefficient branch
        self.dc_layer0_dil = nn.Sequential(
            nn.Conv2d(
                in_channels=21,
                out_channels=64,
                kernel_size=3,
                stride=1,
                dilation=8,
                padding=8,
            ),
            nn.BatchNorm2d(64, momentum=BN_MOMENTUM),
            nn.ReLU(inplace=True),
        )
        self.dc_layer1_tail = nn.Sequential(
            nn.Conv2d(
                in_channels=64,
                out_channels=4,
                kernel_size=1,
                stride=1,
                padding=0,
                bias=False,
            ),
            nn.BatchNorm2d(4, momentum=BN_MOMENTUM),
            nn.ReLU(inplace=True),
        )
        self.dc_layer2 = make_layer(
            BasicBlock,
            inplanes=4 * 64 * 2,
            planes=96,
            blocks=4,
            bn_momentum=self.bn_momentum,
            stride=1,
        )

        self.dc_stage3_cfg = arch_config.dc_stage3
        num_channels = self.dc_stage3_cfg.num_channels
        block = blocks_dict[self.dc_stage3_cfg.block]
        num_channels = [
            num_channels[i] * block.expansion for i in range(len(num_channels))
        ]
        self.dc_transition2 = make_transition_layer(
            [96], num_channels, self.bn_momentum
        )
        self.dc_stage3, pre_stage_channels = make_stage(
            self.dc_stage3_cfg, num_channels, bn_momentum=self.bn_momentum
        )

        self.dc_stage4_cfg = arch_config.dc_stage4
        num_channels = self.dc_stage4_cfg.num_channels
        block = blocks_dict[self.dc_stage4_cfg.block]
        num_channels = [
            num_channels[i] * block.expansion for i in range(len(num_channels))
        ]
        self.dc_transition3 = make_transition_layer(
            pre_stage_channels, num_channels, self.bn_momentum
        )
        self.dc_stage4, DC_final_stage_channels = make_stage(
            self.dc_stage4_cfg,
            num_channels,
            bn_momentum=self.bn_momentum,
            multi_scale_output=True,
        )

        DC_final_stage_channels.insert(0, 0)  # to match # branches

        # stage 5
        self.stage5_cfg = arch_config.stage5
        num_channels = self.stage5_cfg.num_channels
        block = blocks_dict[self.stage5_cfg.block]
        num_channels = [
            num_channels[i] * block.expansion for i in range(len(num_channels))
        ]
        self.transition4 = make_transition_layer(
            [i + j for (i, j) in zip(RGB_final_channels, DC_final_stage_channels)],
            num_channels,
            self.bn_momentum,
        )
        self.stage5, pre_stage_channels = make_stage(
            self.stage5_cfg, num_channels, bn_momentum=self.bn_momentum
        )

        last_inp_channels = sum(pre_stage_channels)
        self.last_layer = nn.Sequential(
            nn.Conv2d(
                in_channels=last_inp_channels,
                out_channels=last_inp_channels,
                kernel_size=1,
                stride=1,
                padding=0,
            ),
            BatchNorm2d(last_inp_channels, momentum=self.bn_momentum),
            nn.ReLU(inplace=True),
            nn.Conv2d(
                in_channels=last_inp_channels,
                out_channels=arch_config.num_classes,
                kernel_size=arch_config.final_conf_kernel,
                stride=1,
                padding=1 if arch_config.final_conf_kernel == 3 else 0,
            ),
        )

    def forward(self, x, qtable):
        RGB, DCTcoef = x[:, :3, :, :], x[:, 3:, :, :]

        # RGB Stream
        x = self.conv1(RGB)
        x = self.bn1(x)
        x = self.relu(x)
        x = self.conv2(x)
        x = self.bn2(x)
        x = self.relu(x)
        x = self.layer1(x)

        x_list = []
        for i in range(self.stage2_cfg.num_branches):
            if self.transition1[i] is not None:
                x_list.append(self.transition1[i](x))
            else:
                x_list.append(x)
        y_list = self.stage2(x_list)

        x_list = []
        for i in range(self.stage3_cfg.num_branches):
            if self.transition2[i] is not None:
                x_list.append(self.transition2[i](y_list[-1]))
            else:
                x_list.append(y_list[i])
        y_list = self.stage3(x_list)

        x_list = []
        for i in range(self.stage4_cfg.num_branches):
            if self.transition3[i] is not None:
                x_list.append(self.transition3[i](y_list[-1]))
            else:
                x_list.append(y_list[i])
        RGB_list = self.stage4(x_list)

        # DCT Stream
        x = self.dc_layer0_dil(DCTcoef)
        x = self.dc_layer1_tail(x)
        B, C, H, W = x.shape
        x0 = (
            x.reshape(B, C, H // 8, 8, W // 8, 8)
            .permute(0, 1, 3, 5, 2, 4)
            .reshape(B, 64 * C, H // 8, W // 8)
        )  # [B, 256, 32, 32]
        x_temp = x.reshape(B, C, H // 8, 8, W // 8, 8).permute(
            0, 1, 3, 5, 2, 4
        )  # [B, C, 8, 8, 32, 32]
        q_temp = qtable.unsqueeze(-1).unsqueeze(-1)  # [B, 1, 8, 8, 1, 1]
        xq_temp = x_temp * q_temp  # [B, C, 8, 8, 32, 32]
        x1 = xq_temp.reshape(B, 64 * C, H // 8, W // 8)  # [B, 256, 32, 32]
        x = torch.cat([x0, x1], dim=1)
        x = self.dc_layer2(x)  # x.shape = torch.Size([1, 96, 64, 64])

        x_list = []
        for i in range(self.dc_stage3_cfg.num_branches):
            if self.dc_transition2[i] is not None:
                x_list.append(self.dc_transition2[i](x))
            else:
                x_list.append(x)
        y_list = self.dc_stage3(x_list)

        x_list = []
        for i in range(self.dc_stage4_cfg.num_branches):
            if self.dc_transition3[i] is not None:
                x_list.append(self.dc_transition3[i](y_list[-1]))
            else:
                x_list.append(y_list[i])
        DC_list = self.dc_stage4(x_list)

        # stage 5
        x = [
            torch.cat([RGB_list[i + 1], DC_list[i]], 1)
            for i in range(self.stage5_cfg.num_branches - 1)
        ]
        x.insert(0, RGB_list[0])
        x_list = []
        for i in range(self.stage5_cfg.num_branches):
            if self.transition4[i] is not None:
                x_list.append(self.transition4[i](x[i]))
            else:
                x_list.append(x[i])
        x = self.stage5(x_list)

        # Upsampling
        x0_h, x0_w = x[0].size(2), x[0].size(3)
        x1 = F.upsample(x[1], size=(x0_h, x0_w), mode="bilinear")
        x2 = F.upsample(x[2], size=(x0_h, x0_w), mode="bilinear")
        x3 = F.upsample(x[3], size=(x0_h, x0_w), mode="bilinear")

        x = torch.cat([x[0], x1, x2, x3], 1)

        x = self.last_layer(x)

        return x

    def init_weights(
        self,
        pretrained_rgb="",
        pretrained_dct="",
    ):
        logger.info("=> init weights from normal distribution")
        for m in self.modules():
            if isinstance(m, nn.Conv2d):
                nn.init.normal_(m.weight, std=0.001)
            elif isinstance(m, nn.BatchNorm2d):
                nn.init.constant_(m.weight, 1)
                nn.init.constant_(m.bias, 0)
        if os.path.isfile(pretrained_rgb):
            loaded_dict = torch.load(pretrained_rgb)
            model_dict = self.state_dict()
            loaded_dict = {
                k: v
                for k, v in loaded_dict.items()
                if k in model_dict.keys() and not k.startswith("lost_layer.")
            }  # RGB weight
            logger.info(
                "=> (RGB) loading pretrained model {} ({})".format(
                    pretrained_rgb, len(loaded_dict)
                )
            )
            model_dict.update(loaded_dict)
            self.load_state_dict(model_dict)
        else:
            logger.warning("=> Cannot load pretrained RGB")
        if os.path.isfile(pretrained_dct):
            loaded_dict = torch.load(pretrained_dct)["state_dict"]
            model_dict = self.state_dict()
            loaded_dict = {
                k: v for k, v in loaded_dict.items() if k in model_dict.keys()
            }
            loaded_dict = {
                k: v for k, v in loaded_dict.items() if not k.startswith("last_layer")
            }
            logger.info(
                "=> (DCT) loading pretrained model {} ({})".format(
                    pretrained_dct, len(loaded_dict)
                )
            )
            model_dict.update(loaded_dict)
            self.load_state_dict(model_dict)
        else:
            logger.warning("=> Cannot load pretrained DCT")

    @torch.no_grad()
<<<<<<< HEAD
    def predict(self, x: Tensor, qtable: Tensor) -> Tensor:
=======
    def predict(self, x: torch.Tensor, qtable: torch.Tensor) -> torch.Tensor:
        if x.ndim == 3:
            x = x.unsqueeze(0)
            qtable = qtable.unsqueeze(0)
>>>>>>> e8beadc7
        pred = self.forward(x, qtable)
        pred = F.softmax(pred, dim=1)[:, 1]
        return pred

    def load_weigths(self, weights: Union[str, Path, dict]):
        if isinstance(weights, (str, Path)):
            # trick to get current device
            weights = torch.load(
                weights, map_location=next(self.parameters())[0].device
            )

        if isinstance(weights, dict) and "state_dict" in weights.keys():
            weights = weights["state_dict"]

        self.load_state_dict(weights)  # type: ignore

    @classmethod
    def from_config(cls, config: Optional[CatnetConfig | dict | str | Path]):
        if isinstance(config, CatnetConfig):
            return cls(**config.__dict__)

        if isinstance(config, str) or isinstance(config, Path):
            config = load_yaml(str(config))

        if config is None:
            config = {"arch": pretrained_arch}

        arch = config.pop("arch", "pretrained")
        if isinstance(arch, dict):
            arch = CatnetArchConfig.load_from_dict(config["arch"])
        elif arch == "pretrained":
            arch = pretrained_arch

        return cls(arch_config=arch, **config)<|MERGE_RESOLUTION|>--- conflicted
+++ resolved
@@ -772,14 +772,7 @@
             logger.warning("=> Cannot load pretrained DCT")
 
     @torch.no_grad()
-<<<<<<< HEAD
     def predict(self, x: Tensor, qtable: Tensor) -> Tensor:
-=======
-    def predict(self, x: torch.Tensor, qtable: torch.Tensor) -> torch.Tensor:
-        if x.ndim == 3:
-            x = x.unsqueeze(0)
-            qtable = qtable.unsqueeze(0)
->>>>>>> e8beadc7
         pred = self.forward(x, qtable)
         pred = F.softmax(pred, dim=1)[:, 1]
         return pred
