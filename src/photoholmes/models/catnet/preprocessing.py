from random import randint
from typing import Dict

import torch
from torch import Tensor

from photoholmes.utils.preprocessing.base import PreprocessingTransform
from photoholmes.utils.preprocessing.image import ToTensor
from photoholmes.utils.preprocessing.pipeline import PreProcessingPipeline


def get_binary_volume(x: Tensor, T: int = 20) -> Tensor:
    x_vol = torch.zeros(size=(T + 1, x.shape[1], x.shape[2]))

    x_vol[0] += (x == 0).float().squeeze()

    indices = torch.arange(1, T).unsqueeze(1).unsqueeze(2)
    x_vol[1:T] += ((x == indices) | (x == -indices)).float().squeeze()

    x_vol[T] += (x >= T).float().squeeze()
    x_vol[T] += (x <= -T).float().squeeze()

    return x_vol


class CatnetPreprocessing(PreprocessingTransform):
    def __init__(self, n_dct_channels: int = 1, T: int = 20):
        self.n_dct_channels = n_dct_channels
        self.T = T

    def __call__(
        self, image: Tensor, dct_coefficients: Tensor, qtables: Tensor, **kwargs
    ) -> Dict[str, Tensor]:
        h, w = image.shape[1:]

        crop_size = ((h // 8) * 8, (w // 8) * 8)
        if h < crop_size[0] or w < crop_size[1]:
            temp = torch.full((max(h, crop_size[0]), max(w, crop_size[1]), 3), 127.5)
            temp[: image.shape[0], : image.shape[1], :] = image
            max_h = max(
                crop_size[0],
                max([dct_coefficients[c].shape[0] for c in range(self.n_dct_channels)]),
            )
            max_w = max(
                crop_size[1],
                max([dct_coefficients[c].shape[1] for c in range(self.n_dct_channels)]),
            )
            for i in range(self.n_dct_channels):
                temp = torch.full((max_h, max_w), 0.0)  # pad with 0
                temp[
                    : dct_coefficients[i].shape[0], : dct_coefficients[i].shape[1]
                ] = dct_coefficients[i][:, :]
                dct_coefficients[i] = temp

        s_r = (randint(0, max(h - crop_size[0], 0)) // 8) * 8
        s_c = (randint(0, max(w - crop_size[1], 0)) // 8) * 8
        image = image[:, s_r : s_r + crop_size[0], s_c : s_c + crop_size[1]]
        for i in range(self.n_dct_channels):
            dct_coefficients[i] = dct_coefficients[i][
                s_r : s_r + crop_size[0], s_c : s_c + crop_size[1]
            ]

        image = (image - 127.5) / 127.5
        t_dct_vols = get_binary_volume(dct_coefficients, T=self.T)

        x = torch.concatenate((image, t_dct_vols))
<<<<<<< HEAD

        if x.ndim == 3:
            x = x[None, :]
            qtables = qtables[None, :]

        return {"x": x, "qtable": qtables}
=======
        return {"x": x[None, :], "qtable": qtables[None, :]}
>>>>>>> ee69116f


catnet_preprocessing = PreProcessingPipeline(
    transforms=[ToTensor(), CatnetPreprocessing()]
)<|MERGE_RESOLUTION|>--- conflicted
+++ resolved
@@ -64,16 +64,12 @@
         t_dct_vols = get_binary_volume(dct_coefficients, T=self.T)
 
         x = torch.concatenate((image, t_dct_vols))
-<<<<<<< HEAD
 
         if x.ndim == 3:
             x = x[None, :]
             qtables = qtables[None, :]
 
         return {"x": x, "qtable": qtables}
-=======
-        return {"x": x[None, :], "qtable": qtables[None, :]}
->>>>>>> ee69116f
 
 
 catnet_preprocessing = PreProcessingPipeline(
