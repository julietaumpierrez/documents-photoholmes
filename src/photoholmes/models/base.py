from abc import ABC, abstractclassmethod

import numpy as np

<<<<<<< HEAD

class Method(ABC):
    """Abstract class as a base for the methods"""

    @abstractclassmethod
    def __init__(self, heatmap_threshold: float = 0.5) -> None:
        """Initialization.
        he heatmap theshold value sets the default parameter for converting predicted heatmaps to masks in the "predict_mask" method.
        """
        self.theshold = heatmap_threshold
=======
from photoholmes.utils.generic import load_yaml

class Method(ABC):
    '''Abstract class as a base for the methods
    '''
    DEFAULT_CONFIG_PATH = 'photoholmes/models/'
    @abstractclassmethod
    def __init__(self, **kwargs) -> None:
        '''Initialization. 
        he heatmap theshold value sets the default parameter for converting predicted heatmaps to masks in the "predict_mask" method.
        '''
        if "threshold" in kwargs:
            self.theshold = kwargs["threshold"]
>>>>>>> 968229eb

    @classmethod
    def from_config(cls, config:dict = None):
        '''Initializes model from a read config. 
        By default, it takes 'config.yaml' in the model folder
        '''
        if config is None:
            config = load_yaml(cls.DEFAULT_CONFIG_PATH)
        return cls(**config["default_kwargs"])

    @abstractclassmethod
    def predict(self, image):
        """Predicts heatmap from an image."""
        pass

    def predict_mask(self, image):
        """Default strategy for mask prediction from the 'predict' (heatmap predicting) method.
        This method can be overriden for smarter post-processing algorythms,
            but should always use 'self.theshold' for metric evaluation purposes.
        """
        return self.predict(image) > self.theshold

    @property
    def name(self):
        class_name = str(type(self)).split(".")[-1]
        return class_name[:-2]<|MERGE_RESOLUTION|>--- conflicted
+++ resolved
@@ -2,18 +2,6 @@
 
 import numpy as np
 
-<<<<<<< HEAD
-
-class Method(ABC):
-    """Abstract class as a base for the methods"""
-
-    @abstractclassmethod
-    def __init__(self, heatmap_threshold: float = 0.5) -> None:
-        """Initialization.
-        he heatmap theshold value sets the default parameter for converting predicted heatmaps to masks in the "predict_mask" method.
-        """
-        self.theshold = heatmap_threshold
-=======
 from photoholmes.utils.generic import load_yaml
 
 class Method(ABC):
@@ -27,7 +15,6 @@
         '''
         if "threshold" in kwargs:
             self.theshold = kwargs["threshold"]
->>>>>>> 968229eb
 
     @classmethod
     def from_config(cls, config:dict = None):
