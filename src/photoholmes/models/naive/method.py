--- conflicted
+++ resolved
@@ -5,19 +5,6 @@
 
 
 class Naive(Method):
-<<<<<<< HEAD
-    """A random method to test the program structure"""
-
-    def __init__(
-        self,
-    ):
-        super().__init__()
-
-    def predict(self, image: np.ndarray) -> np.ndarray:
-        """Predicts masks from a list of images."""
-        shape = image.shape[:2] if image.ndim > 2 else image.shape
-        return np.random.normal(0.5, 2, size=shape)
-=======
     '''A random method to test the program structure
     '''
     DEFAULT_CONFIG_PATH = 'photoholmes/models/naive/config.yaml'
@@ -28,6 +15,4 @@
         '''Predicts masks from a list of images.
         '''
         shape = image.shape[:2] if image.ndim>2 else image.shape
-        return np.random.normal(0.5, 2, size=shape)
-    
->>>>>>> 968229eb
+        return np.random.normal(0.5, 2, size=shape)