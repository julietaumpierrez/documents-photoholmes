import logging
from tempfile import NamedTemporaryFile
from typing import Optional, Tuple

import cv2 as cv
import jpegio
import matplotlib.pyplot as plt
import numpy as np
import torch
from numpy.typing import NDArray
from torch import Tensor

logger = logging.getLogger(__name__)


<<<<<<< HEAD
def read_image(path: str) -> Tensor:
    """
    Read an image from a file and return it as a tensor.

    Args:
        path (str): The path to the image file.

    Returns:
        Tensor: The image as a tensor.
    """
=======
def read_image(path: str) -> torch.Tensor:
>>>>>>> d3caa9a4
    return torch.from_numpy(
        cv.cvtColor(cv.imread(path), cv.COLOR_BGR2RGB).transpose(2, 0, 1)
    )


def save_image(path: str, img: Tensor | NDArray, *args):
    """
    Save an image to a file.

    Args:
        path (str): The path to the file.
        img (Tensor | NDArray): The image to save.
        *args: Additional arguments to pass to `cv.imwrite`.
    """

    if isinstance(img, Tensor):
        img_bgr = cv.cvtColor(tensor2numpy(img), cv.COLOR_RGB2BGR)
    else:
        img_bgr = cv.cvtColor(img, cv.COLOR_RGB2BGR)
    cv.imwrite(path, img_bgr, *args)


def tensor2numpy(image: Tensor) -> NDArray:
    """
    Convert a tensor to a numpy array and transpose the dimensions.

    Args:
        image (Tensor): The image to convert.

    Returns:
        NDArray: The image as a numpy array.
    """
    img = image.numpy()
    return img.transpose(1, 2, 0) if image.ndim > 2 else img


def plot(
    image: Tensor | NDArray,
    title: Optional[str] = None,
    save_path: Optional[str] = None,
):
    """
    Function for easily plotting one image.

    Args:
        image (Tensor | NDArray): The image to plot.
        title Optional[str]: The title of the plot.
        save_path Optional[str]: The path to save the plot to.
    """
    if isinstance(image, Tensor):
        image = tensor2numpy(image)
    plt.figure()
    plt.imshow(image)
    if title is not None:
        plt.title(title)
    plt.axis(False)
    if save_path is not None:
        plt.savefig(save_path)
        print("Figure saved at:", save_path)
    plt.show()


def plot_multiple(
    images: List[Tensor | NDArray],
    title: Optional[str] = None,
    ncols: int = 4,
    save_path: Optional[str] = None,
    titles: Optional[List[Optional[str]]] = None,
):
    """
    Function for easily plotting multiple images.

    Args:
        images (List[Tensor | NDArray]): The images to plot.
        title Optional[str]: The title of the plot.
        ncols int: The number of columns in the plot.
        save_path Optional[str]: The path to save the plot to.
        titles Optional[List[Optional[str]]]: The titles of the images.
    """
    N = len(images)
    nrows = np.ceil(N / ncols).astype(int)
    if titles is None:
        titles = [None] * len(images)  # type: ignore
    if nrows > 1:
        _, ax = plt.subplots(nrows, ncols)
        for n, img in enumerate(images):
            if isinstance(img, torch.Tensor):
                img = tensor2numpy(img)
            i = n // ncols
            j = n % ncols
            ax[i, j].imshow(img)
            ax[i, j].set_title(titles[n])  # type: ignore
            ax[i, j].set_axis_off()
    else:
        fig, ax = plt.subplots(1, N)
        for n, img in enumerate(images):
            if isinstance(img, torch.Tensor):
                img = tensor2numpy(img)
            ax[n].imshow(img)
            ax[n].set_title(titles[n])  # type: ignore
            ax[n].set_axis_off()
    if title is not None:
        plt.suptitle(title)
    plt.tight_layout()
    if save_path is not None:
        plt.savefig(save_path)
        print("Figure saved at:", save_path)
    plt.show()


def overlay_mask(img: NDArray, heatmap: NDArray) -> NDArray:
<<<<<<< HEAD
    """
    Overlay a heatmap on an image.

    Args:
        img (NDArray): The image.
        heatmap (NDArray): The heatmap.

    Returns:
        NDArray: The image with the heatmap overlayed.
    """
=======
>>>>>>> d3caa9a4
    # Normalize the heatmap to 0-255 and convert to 8-bit unsigned integer
    heatmap_normalized = cv.normalize(
        heatmap, None, alpha=0, beta=255, norm_type=cv.NORM_MINMAX
    )
    heatmap_uint8 = np.uint8(heatmap_normalized)

    # Apply the color map
    heatmap_img = cv.applyColorMap(heatmap_uint8, cv.COLORMAP_JET)

    # Superimpose the heatmap on the image
    super_imposed_img = cv.addWeighted(heatmap_img, 0.5, img, 0.5, 0)

    # Convert superimposed image from BGR to RGB for plotting
    super_imposed_img_rgb = cv.cvtColor(super_imposed_img, cv.COLOR_BGR2RGB)
    return super_imposed_img_rgb


def read_jpeg_data(
    image_path: str,
    num_dct_channels: Optional[int] = None,
    all_quant_tables: bool = False,
    suppress_not_jpeg_warning: bool = False,
) -> Tuple[Tensor, Tensor]:
    """Reads image from path and returns DCT coefficient matrix for each channel and the
    quantization matrixes. If image is in jpeg format, it decodes the DCT stream and
    returns it. Otherwise, the image is saved into a temporary jpeg file and then the
    DCT stream is decoded.

    Args:
        image_path (str): Path to the image.
        num_dct_channels (int, optional): Number of channels to read from the DCT stream.
            Defaults to None.
        all_quant_tables (bool, optional): If True, returns all quantization tables.
            Defaults to False.
        suppress_not_jpeg_warning (bool, optional): If True, suppresses the warning
            when the image is not in JPEG format. Defaults to False.

    Returns:
        Tuple[Tensor, Tensor]: DCT coefficients and quantization tables.
    """

    if image_path.endswith(".jpg") or image_path.endswith(".jpeg"):
        jpeg = jpegio.read(image_path)
    else:
        if not suppress_not_jpeg_warning:
            logger.warning(
                "Image is not in JPEG format. An approximation will be loaded by "
                "compressing the image in quality 100."
            )
        temp = NamedTemporaryFile(suffix=".jpg")
        img = read_image(image_path)
        save_image(temp.name, img, [cv.IMWRITE_JPEG_QUALITY, 100])
        jpeg = jpegio.read(temp.name)

    return torch.tensor(
        _DCT_from_jpeg(jpeg, num_channels=num_dct_channels)
    ), torch.tensor(np.array(_qtables_from_jpeg(jpeg, all=all_quant_tables)))


def _qtables_from_jpeg(jpeg: jpegio.DecompressedJpeg, all: bool = False) -> NDArray:
<<<<<<< HEAD
    """
    Gets the quantization tables from a JPEG image.

    Args:
        jpeg (jpegio.DecompressedJpeg): The decompressed JPEG image.
        all (bool, optional): If True, returns all quantization tables.
            Defaults to False.

    Returns:
        NDArray: The quantization tables.
    """
=======
>>>>>>> d3caa9a4
    if all:
        return np.array(
            [jpeg.quant_tables[i].copy() for i in range(len(jpeg.quant_tables))]
        )
    else:
        return np.array(jpeg.quant_tables[0].copy())


def _DCT_from_jpeg(
    jpeg: jpegio.DecompressedJpeg, num_channels: Optional[int] = None
) -> NDArray:
    """
    Gets the DCT coefficients from a JPEG image.

    Args:
        jpeg (jpegio.DecompressedJpeg): The decompressed JPEG image.
        num_channels (int, optional): Number of channels to read from the DCT stream.
            Defaults to None.

    Returns:
        NDArray: The DCT coefficients.

    Note: Code derived from https://github.com/mjkwon2021/CAT-Net.git.
    """
    if num_channels is None:
        num_channels = len(jpeg.coef_arrays)
    ci = jpeg.comp_info

    sampling_factors = np.array(
        [[ci[i].v_samp_factor, ci[i].h_samp_factor] for i in range(num_channels)]
    )
    if num_channels == 3:
        if (sampling_factors[:, 0] == sampling_factors[0, 0]).all():
            sampling_factors[:, 0] = 2
        if (sampling_factors[:, 1] == sampling_factors[0, 1]).all():
            sampling_factors[:, 1] = 2
    else:
        sampling_factors[0, :] = 2

    dct_shape = jpeg.coef_arrays[0].shape
    DCT_coef = np.empty((num_channels, *dct_shape))

    for i in range(num_channels):
        r, c = jpeg.coef_arrays[i].shape
        block_coefs = (
            jpeg.coef_arrays[i].reshape(r // 8, 8, c // 8, 8).transpose(0, 2, 1, 3)
        )
        r_factor, c_factor = 2 // sampling_factors[i][0], 2 // sampling_factors[i][1]
        channel_coefficients = np.zeros((r * r_factor, c * c_factor))
        channel_coefficient_blocks = channel_coefficients.reshape(
            r // 8, r_factor * 8, c // 8, c_factor * 8
        ).transpose(0, 2, 1, 3)
        channel_coefficient_blocks[:, :, :, :] = np.tile(
            block_coefs, (r_factor, c_factor)
        )

        DCT_coef[i, :, :] = channel_coefficients[: dct_shape[0], : dct_shape[1]]

    return DCT_coef.astype(int)<|MERGE_RESOLUTION|>--- conflicted
+++ resolved
@@ -13,7 +13,6 @@
 logger = logging.getLogger(__name__)
 
 
-<<<<<<< HEAD
 def read_image(path: str) -> Tensor:
     """
     Read an image from a file and return it as a tensor.
@@ -24,9 +23,6 @@
     Returns:
         Tensor: The image as a tensor.
     """
-=======
-def read_image(path: str) -> torch.Tensor:
->>>>>>> d3caa9a4
     return torch.from_numpy(
         cv.cvtColor(cv.imread(path), cv.COLOR_BGR2RGB).transpose(2, 0, 1)
     )
@@ -138,7 +134,6 @@
 
 
 def overlay_mask(img: NDArray, heatmap: NDArray) -> NDArray:
-<<<<<<< HEAD
     """
     Overlay a heatmap on an image.
 
@@ -149,8 +144,6 @@
     Returns:
         NDArray: The image with the heatmap overlayed.
     """
-=======
->>>>>>> d3caa9a4
     # Normalize the heatmap to 0-255 and convert to 8-bit unsigned integer
     heatmap_normalized = cv.normalize(
         heatmap, None, alpha=0, beta=255, norm_type=cv.NORM_MINMAX
@@ -211,7 +204,6 @@
 
 
 def _qtables_from_jpeg(jpeg: jpegio.DecompressedJpeg, all: bool = False) -> NDArray:
-<<<<<<< HEAD
     """
     Gets the quantization tables from a JPEG image.
 
@@ -223,8 +215,6 @@
     Returns:
         NDArray: The quantization tables.
     """
-=======
->>>>>>> d3caa9a4
     if all:
         return np.array(
             [jpeg.quant_tables[i].copy() for i in range(len(jpeg.quant_tables))]
